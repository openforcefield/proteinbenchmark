from pathlib import Path

import numpy

from proteinbenchmark.analysis import (align_trajectory,
                                       assign_dihedral_clusters,
                                       compute_fraction_helix,
                                       compute_h_bond_scalar_couplings,
                                       compute_scalar_couplings,
                                       measure_dihedrals,
                                       measure_h_bond_geometries)
from proteinbenchmark.openmm_simulation import OpenMMSimulation
from proteinbenchmark.gmx_simulation import GMXSimulation
from proteinbenchmark.simulation_parameters import *
from proteinbenchmark.system_setup import (build_initial_coordinates, minimize,
                                           solvate)
from proteinbenchmark.utilities import exists_and_not_empty, merge_csvs


class ProteinBenchmarkSystem:
    """
    A class representing a benchmark system with a force field, water model, and
    thermodynamic state (pressure, temperature, pH, and ionic strength).
    """

    def __init__(
        self,
        result_directory: str,
        target_name: str,
        target_parameters: dict,
        force_field_name: str,
        water_model_name: str,
        force_field_file: str,
        water_model_file: str = None,
        sim_platform: str = 'open_mm',
        gmx_executable: str = None,
    ):
        """
        Initializes the ProteinBenchmarkSystem object with target parameters.

        Parameters
        ----------
        result_directory
            The path to the top level directory where results will be stored.
        target_name
            The name of this benchmark target.
        target_parameters
            A dictionary of parameters, including thermodynamic state
            (temperature, pressure, pH, and ionic strength) and build method
            (initial PDB or amino acid sequence).
        force_field_name
            The name of the force field for this benchmark.
        water_model_name
            The water model for this benchmark.
        force_field_file
            The name of the file containing the force field parameters.
        water_model_file
            The name of the file containing the water model parameters.
        sim_platform
            Simulation platform from which to run energy minimization, equilibration, and production simulations
        """

        self.target_name = target_name
        self.target_parameters = target_parameters
        self.force_field = force_field_name
        self.water_model = water_model_name
        self.force_field_file = force_field_file
        self.water_model_file = water_model_file
        self.sim_platform = sim_platform
        self.gmx_executable = gmx_executable

        # Check thermodynamic state
        for quantity in ["pressure", "temperature", "ph", "ionic_strength"]:
            if quantity not in self.target_parameters:
                raise ValueError(
                    f"benchmark_targets for target {target_name} must contain "
                    f'"{quantity}"'
                )

        self.system_name = f"{target_name}-{force_field_name}"

        # Create a directory to store results for this benchmark system
        self.base_path = Path(result_directory, self.system_name)

        # File paths for setup
        self.setup_dir = Path(self.base_path, "setup")
        self.setup_prefix = Path(self.setup_dir, self.system_name)
        self.initial_pdb = f"{self.setup_prefix}-initial.pdb"
        self.protonated_pdb = f"{self.setup_prefix}-protonated.pdb"
        self.minimized_pdb = f"{self.setup_prefix}-minimized.pdb"
        self.openmm_system = f"{self.setup_prefix}-openmm-system.xml"

    def setup(self):
        """
        Build initial coordinates, solvate, and minimize energy. This should be
        deterministic and needs to be run once for all replicas.
        """

        # Create the setup directory if it doesn't already exist
        self.setup_dir.mkdir(parents=True, exist_ok=True)

        solvated_pdb = f"{self.setup_prefix}-solvated.pdb"

        # Build initial coordinates
        if not exists_and_not_empty(self.protonated_pdb):
            print(f"Building initial coordinates for system {self.system_name}")

            if "initial_pdb" in self.target_parameters:
                # Copy initial PDB to results directory
                Path(self.initial_pdb).write_text(
                    self.target_parameters["initial_pdb"].read_text()
                )

                build_initial_coordinates(
                    build_method="pdb",
                    ph=self.target_parameters["ph"],
                    initial_pdb=self.initial_pdb,
                    protonated_pdb=self.protonated_pdb,
                )

            elif "aa_sequence" in self.target_parameters:
                if "build_method" in self.target_parameters:
                    build_method = self.target_parameters["build_method"]
                else:
                    build_method = "extended"

                if "nterm_cap" in self.target_parameters:
                    nterm_cap = self.target_parameters["nterm_cap"]
                else:
                    nterm_cap = None

                if "cterm_cap" in self.target_parameters:
                    cterm_cap = self.target_parameters["cterm_cap"]
                else:
                    cterm_cap = None

                build_initial_coordinates(
                    build_method=build_method,
                    ph=self.target_parameters["ph"],
                    initial_pdb=self.initial_pdb,
                    protonated_pdb=self.protonated_pdb,
                    aa_sequence=self.target_parameters["aa_sequence"],
                    nterm_cap=nterm_cap,
                    cterm_cap=cterm_cap,
                )

            else:
                raise ValueError(
                    f"benchmark_targets for target {self.target_name} must "
                    'contain one of "aa_sequence" or "initial_pdb"'
                )

        # Solvate, add ions, and construct OpenMM system
        if (self.sim_platform != 'gmx' and not exists_and_not_empty(self.openmm_system)) or (self.sim_platform == 'gmx' and not exists_and_not_empty(f'{self.setup_prefix}.top')):
            print(f"Solvating system {self.system_name}")

            # Get parameters for solvation and constructing OpenMM system
            if "solvent_padding" in self.target_parameters:
                solvent_padding = self.target_parameters["solvent_padding"]
            elif self.target_parameters["target_type"] != "folded":
                solvent_padding = DISORDERED_SOLVENT_PADDING
            else:
                solvent_padding = SOLVENT_PADDING

            if "nonbonded_cutoff" in self.target_parameters:
                nonbonded_cutoff = self.target_parameters["nonbonded_cutoff"]
            else:
                nonbonded_cutoff = NONBONDED_CUTOFF

            if "vdw_switch_width" in self.target_parameters:
                vdw_switch_width = self.target_parameters["vdw_switch_width"]
            else:
                vdw_switch_width = VDW_SWITCH_WIDTH

            solvate(
                ionic_strength=self.target_parameters["ionic_strength"],
                nonbonded_cutoff=nonbonded_cutoff,
                vdw_switch_width=vdw_switch_width,
                protonated_pdb_file=self.protonated_pdb,
                solvated_pdb_file=solvated_pdb,
                openmm_system_xml=self.openmm_system,
                water_model=self.water_model,
                force_field_file=self.force_field_file,
                water_model_file=self.water_model_file,
                solvent_padding=solvent_padding,
                setup_prefix = self.setup_prefix,
                sim_platform = self.sim_platform,
            )

        # Minimize energy of solvated system with Cartesian restraints on
        # non-hydrogen solute atoms
        if self.sim_platform != 'gmx' and not exists_and_not_empty(self.minimized_pdb):
            print(f"Minimizing energy for system {self.system_name}")

            if "restraint_energy_constant" in self.target_parameters:
                restraint_energy_constant = self.target_parameters[
                    "restraint_energy_constant"
                ]

            else:
                restraint_energy_constant = RESTRAINT_ENERGY_CONSTANT

            minimize(
                restraint_energy_constant=restraint_energy_constant,
                openmm_system_xml=self.openmm_system,
                solvated_pdb_file=solvated_pdb,
                minimized_pdb_file=self.minimized_pdb,
                setup_prefix = self.setup_prefix,
                sim_platform = self.sim_platform,
            )
        elif self.sim_platform == 'gmx' and not exists_and_not_empty(f'{self.setup_dir}/confout.gro'):
            print(f"Minimizing energy for system {self.system_name}")

            if "energy_tolerance" in self.target_parameters:
                energy_tolerance = self.target_parameters[
                    "energy_tolerance"
                ]

            else:
                energy_tolerance = ENERGY_TOLERANCE

            minimize(
                restraint_energy_constant=energy_tolerance,
                openmm_system_xml='none',
                solvated_pdb_file=solvated_pdb,
                minimized_pdb_file=self.minimized_pdb,
                setup_prefix = self.setup_prefix,
                sim_platform = self.sim_platform,
                gmx_executable = self.gmx_executable
            )
        print(f"Setup complete for system {self.system_name}")

    def run_simulations(self, replica: int = 1):
        """Equilibrate and run production trajectories for one replica."""

        # Create a directory for this replica if it doesn't already exist
        replica_dir = Path(self.base_path, f"replica-{replica:d}")
        replica_dir.mkdir(parents=True, exist_ok=True)

        replica_prefix = Path(replica_dir, self.system_name)
        setup_dir = Path(self.base_path, "setup")
        setup_prefix = Path(setup_dir, self.system_name)
        
        equil_prefix = f"{replica_prefix}-equilibration"
        prod_prefix = f"{replica_prefix}-production"
        
        if self.sim_platform != 'gmx':
            # Serialized OpenMM state from the end of the equilibration simulation
            equilibrated_state = f"{equil_prefix}-1.xml"
        else:
            equilibrated_state = f"{equil_prefix}.gro"
        print(equilibrated_state)
        print(exists_and_not_empty(equilibrated_state))

        # Equilibrate at constant pressure and temperature
        if (not exists_and_not_empty(equilibrated_state)):
            print(f"Running NPT equilibration for system {self.system_name}")

            # Get parameters for equilibration simulation
            if "equil_timestep" in self.target_parameters:
                equil_timestep = self.target_parameters["equil_timestep"]
            else:
                equil_timestep = EQUIL_TIMESTEP

            if "equil_traj_length" in self.target_parameters:
                equil_traj_length = self.target_parameters["equil_traj_length"]
            else:
                equil_traj_length = EQUIL_TRAJ_LENGTH
            
            if "equil_frame_length" in self.target_parameters:
                equil_frame_length = self.target_parameters["equil_frame_length"]
            else:
                equil_frame_length = EQUIL_FRAME_LENGTH

            if self.sim_platform != 'gmx':
                #Get OpenMM Specific Parameters
                if "equil_langevin_friction" in self.target_parameters:
                    equil_langevin_friction = self.target_parameters[
                        "equil_langevin_friction"
                    ]

<<<<<<< HEAD
            equilibration_simulation = OpenMMSimulation(
                openmm_system_file=self.openmm_system,
                initial_pdb_file=self.minimized_pdb,
                dcd_reporter_file=equilibration_dcd,
                state_reporter_file=equilibration_state_data,
                checkpoint_file=equilibration_checkpoint,
                save_state_prefix=equil_prefix,
                temperature=self.target_parameters["temperature"].to_openmm(),
                pressure=self.target_parameters["pressure"].to_openmm(),
                langevin_friction=equil_langevin_friction.to_openmm(),
                barostat_frequency=equil_barostat_frequency,
                timestep=equil_timestep.to_openmm(),
                traj_length=equil_traj_length.to_openmm(),
                frame_length=equil_frame_length.to_openmm(),
                checkpoint_length=equil_traj_length.to_openmm(),
                save_state_length=equil_traj_length.to_openmm(),
            )
=======
                else:
                    equil_langevin_friction = EQUIL_LANGEVIN_FRICTION
>>>>>>> edf6ff1b

                if "equil_barostat_frequency" in self.target_parameters:
                    equil_barostat_frequency = self.target_parameters[
                        "equil_barostat_frequency"
                    ]

                else:
                    equil_barostat_frequency = EQUIL_BAROSTAT_FREQUENCY

                # Initialize the equilibration simulation
                equilibration_dcd = f"{equil_prefix}.dcd"
                equilibration_state_data = f"{equil_prefix}.out"
                equilibration_checkpoint = f"{equil_prefix}.chk"

                equilibration_simulation = OpenMMSimulation(
                    openmm_system_file=self.openmm_system,
                    initial_pdb_file=self.minimized_pdb,
                    dcd_reporter_file=equilibration_dcd,
                    state_reporter_file=equilibration_state_data,
                    checkpoint_file=equilibration_checkpoint,
                    save_state_prefix=equil_prefix,
                    temperature=self.target_parameters["temperature"],
                    pressure=self.target_parameters["pressure"],
                    langevin_friction=equil_langevin_friction,
                    barostat_frequency=equil_barostat_frequency,
                    timestep=equil_timestep,
                    traj_length=equil_traj_length,
                    frame_length=equil_frame_length,
                    checkpoint_length=equil_traj_length,
                    save_state_length=equil_traj_length,
                )

                # Run equilibration
                equilibration_simulation.start_from_pdb()
            else:
                #Get GROMACS Specific Parameters
                if "equil_barostat_constant" in self.target_parameters:
                    equil_barostat_constant = self.target_parameters[
                        "equil_barostat_constant"
                    ]
                else:
                    equil_barostat_constant = EQUIL_BAROSTAT_CONSTANT
                
                if "equil_thermostat_constant" in self.target_parameters:
                    equil_thermostat_constant = self.target_parameters[
                        "equil_thermostat_constant"
                    ]
                else:
                    equil_thermostat_constant = EQUIL_THERMOSTAT_CONSTANT

                NPT_simulation = GMXSimulation(
                    gmx_executable = self.gmx_executable,
                    initial_pdb_file=self.minimized_pdb,
                    save_state_prefix=equil_prefix,
                    setup_prefix=setup_prefix,
                    temperature=self.target_parameters["temperature"],
                    pressure=self.target_parameters["pressure"],
                    barostat_constant=equil_barostat_constant,
                    thermostat_constant=equil_thermostat_constant,
                    timestep=equil_timestep,
                    traj_length=equil_traj_length,
                    frame_length=equil_frame_length,
                    restraints_present = 'NPT',
                )

                NPT_simulation.run()

        print(f"Running NPT production for system {self.system_name}")

        # Get parameters for production simulation
        if "timestep" in self.target_parameters:
            timestep = self.target_parameters["timestep"]
        else:
            timestep = TIMESTEP

        if "traj_length" in self.target_parameters:
            traj_length = self.target_parameters["traj_length"]
        elif self.target_parameters["target_type"] == "peptide":
            traj_length = PEPTIDE_TRAJ_LENGTH
        elif self.target_parameters["target_type"] == "folded":
            traj_length = FOLDED_TRAJ_LENGTH
        elif self.target_parameters["target_type"] == "disordered":
            traj_length = DISORDERED_TRAJ_LENGTH
        else:
            raise ValueError(
                f"benchmark_targets for target {self.target_name} must "
                f'contain "traj_length" or "target_type" must be one of '
                '"peptide", "folded", or "disordered".'
            )

        if "frame_length" in self.target_parameters:
            frame_length = self.target_parameters["frame_length"]
        else:
            frame_length = FRAME_LENGTH

        if self.sim_platform != 'gmx':
            #Get OpenMM Specific Parameters
            if "langevin_friction" in self.target_parameters:
                langevin_friction = self.target_parameters["langevin_friction"]
            else:
                langevin_friction = LANGEVIN_FRICTION

<<<<<<< HEAD
        if "save_state_length" in self.target_parameters:
            save_state_length = self.target_parameters["save_state_length"]
        else:
            save_state_length = SAVE_STATE_LENGTH

        # Initialize the production simulation
        production_dcd = f"{prod_prefix}.dcd"
        production_state_data = f"{prod_prefix}.out"
        production_checkpoint = f"{prod_prefix}.chk"

        production_simulation = OpenMMSimulation(
            openmm_system_file=self.openmm_system,
            initial_pdb_file=self.minimized_pdb,
            dcd_reporter_file=production_dcd,
            state_reporter_file=production_state_data,
            checkpoint_file=production_checkpoint,
            save_state_prefix=prod_prefix,
            temperature=self.target_parameters["temperature"].to_openmm(),
            pressure=self.target_parameters["pressure"].to_openmm(),
            langevin_friction=langevin_friction.to_openmm(),
            barostat_frequency=barostat_frequency,
            timestep=timestep.to_openmm(),
            traj_length=traj_length.to_openmm(),
            frame_length=frame_length.to_openmm(),
            checkpoint_length=checkpoint_length.to_openmm(),
            save_state_length=save_state_length.to_openmm(),
        )

        # Run production
        if not exists_and_not_empty(production_checkpoint):
            # Start production simulation, initializing positions and velocities
            # to the final state from the equilibration simulation
            production_simulation.start_from_save_state(equilibrated_state)
=======
            if "barostat_frequency" in self.target_parameters:
                barostat_frequency = self.target_parameters["barostat_frequency"]
            else:
                barostat_frequency = BAROSTAT_FREQUENCY

            if "checkpoint_length" in self.target_parameters:
                checkpoint_length = self.target_parameters["checkpoint_length"]
            else:
                checkpoint_length = CHECKPOINT_LENGTH

            if "save_state_length" in self.target_parameters:
                save_state_length = self.target_parameters["save_state_length"]
            else:
                save_state_length = SAVE_STATE_LENGTH
            
            # Initialize the production simulation
            production_dcd = f"{prod_prefix}.dcd"
            production_state_data = f"{prod_prefix}.out"
            production_checkpoint = f"{prod_prefix}.chk"

            production_simulation = OpenMMSimulation(
                openmm_system_file=self.openmm_system,
                initial_pdb_file=self.minimized_pdb,
                dcd_reporter_file=production_dcd,
                state_reporter_file=production_state_data,
                checkpoint_file=production_checkpoint,
                save_state_prefix=prod_prefix,
                temperature=self.target_parameters["temperature"],
                pressure=self.target_parameters["pressure"],
                langevin_friction=langevin_friction,
                barostat_frequency=barostat_frequency,
                timestep=timestep,
                traj_length=traj_length,
                frame_length=frame_length,
                checkpoint_length=checkpoint_length,
                save_state_length=save_state_length,
            )
            
            # Run production
            if not exists_and_not_empty(production_checkpoint):
                # Start production simulation, initializing positions and velocities
                # to the final state from the equilibration simulation
                production_simulation.start_from_save_state(equilibrated_state)
>>>>>>> edf6ff1b

            else:
                # Resume from a previous production checkpoint
                production_simulation.resume_from_checkpoint()
        
        else:
            #Get GROMACS Specific Parameters
            if "barostat_constant" in self.target_parameters:
                barostat_constant = self.target_parameters[
                    "barostat_constant"
                ]
            else:
                barostat_constant = BAROSTAT_CONSTANT
            
            if "thermostat_constant" in self.target_parameters:
                thermostat_constant = self.target_parameters[
                    "thermostat_constant"
                ]
            else:
                thermostat_constant = THERMOSTAT_CONSTANT
            
            state_dir = str(prod_prefix).rsplit('/', 1)
            production_checkpoint = f"{prod_prefix}.cpt"

            production_simulation = GMXSimulation(
                    gmx_executable = self.gmx_executable,
                    initial_pdb_file=self.minimized_pdb,
                    setup_prefix=setup_prefix,
                    save_state_prefix=prod_prefix,
                    temperature=self.target_parameters["temperature"],
                    pressure=self.target_parameters["pressure"],
                    barostat_constant=barostat_constant,
                    thermostat_constant=thermostat_constant,
                    timestep=timestep,
                    traj_length=traj_length,
                    frame_length=frame_length,
                    restraints_present = False,
                    load_state_prefix=equil_prefix,
                )
            
            #Run Production
            if not exists_and_not_empty(production_checkpoint):
                # Start production simulation, initializing positions and velocities
                # to the final state from the equilibration simulation
                production_simulation.run()
            else:
                production_simulation.start_from_save_state(production_checkpoint) 

    def analyze_observables(self, replica: int = 1):
        """Process trajectories and estimate observables."""

        analysis_dir = Path(self.base_path, "analysis")
        analysis_dir.mkdir(parents=True, exist_ok=True)

        analysis_prefix = Path(analysis_dir, f"{self.system_name}-{replica}")

        reimaged_topology = f"{analysis_prefix}-reimaged.pdb"
        reimaged_trajectory = f"{analysis_prefix}-reimaged.dcd"

        if "frame_length" in self.target_parameters:
            frame_length = self.target_parameters["frame_length"]
        else:
            frame_length = FRAME_LENGTH

        # Align production trajectory
        if not exists_and_not_empty(reimaged_topology):
            print(f"Aligning production trajectory for system {self.system_name}")

            replica_dir = Path(self.base_path, f"replica-{replica:d}")
            replica_prefix = Path(replica_dir, self.system_name)
            
            if self.sim_platform != 'gmx':
                traj_path = f"{replica_prefix}-production.dcd"
                output_selection = 'chainid == "A"' 
                topology_path = self.minimized_pdb
            else:
                traj_path = f"{replica_dir}/traj.xtc"
                output_selection = 'resname != "HOH" && resname != "NA"'
                topology_path = f"{replica_dir}/confout.gro"
            
            align_trajectory(
                topology_path=topology_path,
                trajectory_path=traj_path,
                output_prefix=f"{analysis_prefix}-reimaged",
                output_selection=output_selection,
                align_selection='name == "CA"',
                reference_path=self.initial_pdb,
            )

        # Measure dihedrals
        dihedrals = f"{analysis_prefix}-dihedrals.dat"

        if not exists_and_not_empty(dihedrals):
            print(f"Measuring dihedrals for system {self.system_name}")

            fragment_index = measure_dihedrals(
                topology_path=reimaged_topology,
                trajectory_path=reimaged_trajectory,
                frame_length=frame_length,
                output_path=dihedrals,
            )

            if fragment_index > 0:
                merge_csvs(dihedrals)

        # Measure hydrogen bond geometries
        h_bond_geometries = f"{analysis_prefix}-hydrogen-bond-geometries.dat"

        if not exists_and_not_empty(h_bond_geometries):
            print(
                "Measuring hydrogen bond geometries for system " f"{self.system_name}"
            )

            fragment_index = measure_h_bond_geometries(
                topology_path=self.protonated_pdb,
                trajectory_path=reimaged_trajectory,
                frame_length=frame_length,
                output_path=h_bond_geometries,
            )

            if fragment_index > 0:
                merge_csvs(h_bond_geometries)

        # Dihedral cluster assignments
        dihedral_clusters = f"{analysis_prefix}-dihedral-clusters.dat"

        if not exists_and_not_empty(dihedral_clusters):
            print(f"Assigning dihedral clusters for system {self.system_name}")

            assign_dihedral_clusters(
                dihedrals_path=dihedrals,
                output_path=dihedral_clusters,
            )

        # Compute observables
        target_observables = self.target_parameters["observables"]

        # Scalar couplings
        scalar_couplings = f"{analysis_prefix}-scalar-couplings.dat"

        if "scalar_couplings" in target_observables and not exists_and_not_empty(
            scalar_couplings
        ):
            print(f"Computing scalar couplings for system {self.system_name}")

            data = target_observables["scalar_couplings"]["observable_path"]

            compute_scalar_couplings(
                observable_path=data,
                dihedrals_path=dihedrals,
                output_path=scalar_couplings,
            )

        # Hydrogen bond interresidue scalar couplings
        h_bond_scalar_couplings = f"{analysis_prefix}-h-bond-scalar-couplings.dat"

        if (
            "h_bond_scalar_couplings" in target_observables
            and not exists_and_not_empty(h_bond_scalar_couplings)
        ):
            print(
                "Computing hydrogen bond scalar couplings for system "
                f"{self.system_name}"
            )

            data = target_observables["h_bond_scalar_couplings"]["observable_path"]

            compute_h_bond_scalar_couplings(
                observable_path=data,
                h_bond_geometries_path=h_bond_geometries,
                output_path=h_bond_scalar_couplings,
            )

        # Fraction helix
        fraction_helix = f"{analysis_prefix}-fraction-helix.dat"

        if "fraction_helix" in target_observables and not exists_and_not_empty(
            fraction_helix
        ):
            print(f"Computing fraction helix for system {self.system_name}")

            data = target_observables["fraction_helix"]["observable_path"]

            compute_fraction_helix(
                observable_path=data,
                dihedral_clusters_path=dihedral_clusters,
                h_bond_geometries_path=h_bond_geometries,
                output_path=fraction_helix,
            )<|MERGE_RESOLUTION|>--- conflicted
+++ resolved
@@ -12,7 +12,9 @@
 from proteinbenchmark.openmm_simulation import OpenMMSimulation
 from proteinbenchmark.gmx_simulation import GMXSimulation
 from proteinbenchmark.simulation_parameters import *
-from proteinbenchmark.system_setup import (build_initial_coordinates, minimize,
+from proteinbenchmark.system_setup import (build_initial_coordinates,
+                                           minimize_gmx,
+                                           minimize_openmm,
                                            solvate)
 from proteinbenchmark.utilities import exists_and_not_empty, merge_csvs
 
@@ -32,7 +34,7 @@
         water_model_name: str,
         force_field_file: str,
         water_model_file: str = None,
-        sim_platform: str = 'open_mm',
+        simulation_platform: str = 'openmm',
         gmx_executable: str = None,
     ):
         """
@@ -56,8 +58,11 @@
             The name of the file containing the force field parameters.
         water_model_file
             The name of the file containing the water model parameters.
-        sim_platform
-            Simulation platform from which to run energy minimization, equilibration, and production simulations
+        simuation_platform
+            Simulation platform from which to run energy minimization,
+            equilibration, and production simulations.
+        gmx_executable
+            Name of GROMACS executable to pass to subprocess.
         """
 
         self.target_name = target_name
@@ -66,7 +71,7 @@
         self.water_model = water_model_name
         self.force_field_file = force_field_file
         self.water_model_file = water_model_file
-        self.sim_platform = sim_platform
+        self.simulation_platform = simulation_platform.lower()
         self.gmx_executable = gmx_executable
 
         # Check thermodynamic state
@@ -87,8 +92,18 @@
         self.setup_prefix = Path(self.setup_dir, self.system_name)
         self.initial_pdb = f"{self.setup_prefix}-initial.pdb"
         self.protonated_pdb = f"{self.setup_prefix}-protonated.pdb"
-        self.minimized_pdb = f"{self.setup_prefix}-minimized.pdb"
-        self.openmm_system = f"{self.setup_prefix}-openmm-system.xml"
+
+        if self.simulation_platform == "openmm":
+            self.minimized_coords = f"{self.setup_prefix}-minimized.pdb"
+            self.parametrized_system = f"{self.setup_prefix}-openmm-system.xml"
+        elif self.simulation_platform == "gmx":
+            self.minimized_coords = f"{self.setup_prefix}-minimized.gro"
+            self.parametrized_system = f"{self.setup_prefix}-gmx-system.top"
+        else:
+            raise ValueError(
+                f"simulation_platform must be one of:\n    openmm\n    gmx"
+            )
+
 
     def setup(self):
         """
@@ -150,8 +165,8 @@
                     'contain one of "aa_sequence" or "initial_pdb"'
                 )
 
-        # Solvate, add ions, and construct OpenMM system
-        if (self.sim_platform != 'gmx' and not exists_and_not_empty(self.openmm_system)) or (self.sim_platform == 'gmx' and not exists_and_not_empty(f'{self.setup_prefix}.top')):
+        # Solvate, add ions, and construct parametrized system
+        if not exists_and_not_empty(self.parametrized_system):
             print(f"Solvating system {self.system_name}")
 
             # Get parameters for solvation and constructing OpenMM system
@@ -173,61 +188,59 @@
                 vdw_switch_width = VDW_SWITCH_WIDTH
 
             solvate(
+                simulation_platform = self.simulation_platform,
                 ionic_strength=self.target_parameters["ionic_strength"],
                 nonbonded_cutoff=nonbonded_cutoff,
                 vdw_switch_width=vdw_switch_width,
                 protonated_pdb_file=self.protonated_pdb,
                 solvated_pdb_file=solvated_pdb,
-                openmm_system_xml=self.openmm_system,
+                parametrized_system=self.parametrized_system,
                 water_model=self.water_model,
                 force_field_file=self.force_field_file,
                 water_model_file=self.water_model_file,
                 solvent_padding=solvent_padding,
                 setup_prefix = self.setup_prefix,
-                sim_platform = self.sim_platform,
             )
 
         # Minimize energy of solvated system with Cartesian restraints on
         # non-hydrogen solute atoms
-        if self.sim_platform != 'gmx' and not exists_and_not_empty(self.minimized_pdb):
+        if not exists_and_not_empty(self.minimized_coords):
             print(f"Minimizing energy for system {self.system_name}")
 
-            if "restraint_energy_constant" in self.target_parameters:
-                restraint_energy_constant = self.target_parameters[
-                    "restraint_energy_constant"
-                ]
-
-            else:
-                restraint_energy_constant = RESTRAINT_ENERGY_CONSTANT
-
-            minimize(
-                restraint_energy_constant=restraint_energy_constant,
-                openmm_system_xml=self.openmm_system,
-                solvated_pdb_file=solvated_pdb,
-                minimized_pdb_file=self.minimized_pdb,
-                setup_prefix = self.setup_prefix,
-                sim_platform = self.sim_platform,
-            )
-        elif self.sim_platform == 'gmx' and not exists_and_not_empty(f'{self.setup_dir}/confout.gro'):
-            print(f"Minimizing energy for system {self.system_name}")
-
-            if "energy_tolerance" in self.target_parameters:
-                energy_tolerance = self.target_parameters[
-                    "energy_tolerance"
-                ]
-
-            else:
-                energy_tolerance = ENERGY_TOLERANCE
-
-            minimize(
-                restraint_energy_constant=energy_tolerance,
-                openmm_system_xml='none',
-                solvated_pdb_file=solvated_pdb,
-                minimized_pdb_file=self.minimized_pdb,
-                setup_prefix = self.setup_prefix,
-                sim_platform = self.sim_platform,
-                gmx_executable = self.gmx_executable
-            )
+            if self.simulation_platform == "openmm":
+                if "restraint_energy_constant" in self.target_parameters:
+                    restraint_energy_constant = self.target_parameters[
+                        "restraint_energy_constant"
+                    ]
+
+                else:
+                    restraint_energy_constant = RESTRAINT_ENERGY_CONSTANT
+
+                minimize_openmm(
+                    parametrized_system=self.parametrized_system,
+                    solvated_pdb_file=solvated_pdb,
+                    minimized_coords_file=self.minimized_coords,
+                    restraint_energy_constant=restraint_energy_constant,
+                )
+
+            elif self.simulation_platform == "gmx":
+                if "energy_tolerance" in self.target_parameters:
+                    energy_tolerance = self.target_parameters[
+                        "energy_tolerance"
+                    ]
+
+                else:
+                    energy_tolerance = ENERGY_TOLERANCE
+
+                minimize_gmx(
+                    parametrized_system=self.parametrized_system,
+                    solvated_pdb_file=solvated_pdb,
+                    minimized_coords_file=self.minimized_coords,
+                    setup_prefix=self.setup_prefix,
+                    gmx_executable=self.gmx_executable,
+                    energy_tolerance=energy_tolerance,
+                )
+
         print(f"Setup complete for system {self.system_name}")
 
     def run_simulations(self, replica: int = 1):
@@ -244,16 +257,14 @@
         equil_prefix = f"{replica_prefix}-equilibration"
         prod_prefix = f"{replica_prefix}-production"
         
-        if self.sim_platform != 'gmx':
-            # Serialized OpenMM state from the end of the equilibration simulation
+        # Saved state from the end of the equilibration simulation
+        if self.simulation_platform == "openmm":
             equilibrated_state = f"{equil_prefix}-1.xml"
-        else:
+        elif self.simulation_platform == "gmx":
             equilibrated_state = f"{equil_prefix}.gro"
-        print(equilibrated_state)
-        print(exists_and_not_empty(equilibrated_state))
 
         # Equilibrate at constant pressure and temperature
-        if (not exists_and_not_empty(equilibrated_state)):
+        if not exists_and_not_empty(equilibrated_state):
             print(f"Running NPT equilibration for system {self.system_name}")
 
             # Get parameters for equilibration simulation
@@ -272,35 +283,15 @@
             else:
                 equil_frame_length = EQUIL_FRAME_LENGTH
 
-            if self.sim_platform != 'gmx':
+            if self.simulation_platform == "openmm":
                 #Get OpenMM Specific Parameters
                 if "equil_langevin_friction" in self.target_parameters:
                     equil_langevin_friction = self.target_parameters[
                         "equil_langevin_friction"
                     ]
 
-<<<<<<< HEAD
-            equilibration_simulation = OpenMMSimulation(
-                openmm_system_file=self.openmm_system,
-                initial_pdb_file=self.minimized_pdb,
-                dcd_reporter_file=equilibration_dcd,
-                state_reporter_file=equilibration_state_data,
-                checkpoint_file=equilibration_checkpoint,
-                save_state_prefix=equil_prefix,
-                temperature=self.target_parameters["temperature"].to_openmm(),
-                pressure=self.target_parameters["pressure"].to_openmm(),
-                langevin_friction=equil_langevin_friction.to_openmm(),
-                barostat_frequency=equil_barostat_frequency,
-                timestep=equil_timestep.to_openmm(),
-                traj_length=equil_traj_length.to_openmm(),
-                frame_length=equil_frame_length.to_openmm(),
-                checkpoint_length=equil_traj_length.to_openmm(),
-                save_state_length=equil_traj_length.to_openmm(),
-            )
-=======
-                else:
-                    equil_langevin_friction = EQUIL_LANGEVIN_FRICTION
->>>>>>> edf6ff1b
+                else:
+                    equil_langevin_friction = EQUIL_OPENMM_LANGEVIN_FRICTION
 
                 if "equil_barostat_frequency" in self.target_parameters:
                     equil_barostat_frequency = self.target_parameters[
@@ -308,7 +299,7 @@
                     ]
 
                 else:
-                    equil_barostat_frequency = EQUIL_BAROSTAT_FREQUENCY
+                    equil_barostat_frequency = EQUIL_OPENMM_BAROSTAT_FREQUENCY
 
                 # Initialize the equilibration simulation
                 equilibration_dcd = f"{equil_prefix}.dcd"
@@ -316,25 +307,26 @@
                 equilibration_checkpoint = f"{equil_prefix}.chk"
 
                 equilibration_simulation = OpenMMSimulation(
-                    openmm_system_file=self.openmm_system,
-                    initial_pdb_file=self.minimized_pdb,
+                    openmm_system_file=self.parametrized_system,
+                    initial_pdb_file=self.minimized_coords,
                     dcd_reporter_file=equilibration_dcd,
                     state_reporter_file=equilibration_state_data,
                     checkpoint_file=equilibration_checkpoint,
                     save_state_prefix=equil_prefix,
-                    temperature=self.target_parameters["temperature"],
-                    pressure=self.target_parameters["pressure"],
-                    langevin_friction=equil_langevin_friction,
+                    temperature=self.target_parameters["temperature"].to_openmm(),
+                    pressure=self.target_parameters["pressure"].to_openmm(),
+                    langevin_friction=equil_langevin_friction.to_openmm(),
                     barostat_frequency=equil_barostat_frequency,
-                    timestep=equil_timestep,
-                    traj_length=equil_traj_length,
-                    frame_length=equil_frame_length,
-                    checkpoint_length=equil_traj_length,
-                    save_state_length=equil_traj_length,
+                    timestep=equil_timestep.to_openmm(),
+                    traj_length=equil_traj_length.to_openmm(),
+                    frame_length=equil_frame_length.to_openmm(),
+                    checkpoint_length=equil_traj_length.to_openmm(),
+                    save_state_length=equil_traj_length.to_openmm(),
                 )
 
                 # Run equilibration
                 equilibration_simulation.start_from_pdb()
+
             else:
                 #Get GROMACS Specific Parameters
                 if "equil_barostat_constant" in self.target_parameters:
@@ -342,18 +334,18 @@
                         "equil_barostat_constant"
                     ]
                 else:
-                    equil_barostat_constant = EQUIL_BAROSTAT_CONSTANT
-                
+                    equil_barostat_constant = EQUIL_GMX_BAROSTAT_CONSTANT
+
                 if "equil_thermostat_constant" in self.target_parameters:
                     equil_thermostat_constant = self.target_parameters[
                         "equil_thermostat_constant"
                     ]
                 else:
-                    equil_thermostat_constant = EQUIL_THERMOSTAT_CONSTANT
+                    equil_thermostat_constant = EQUIL_GMX_THERMOSTAT_CONSTANT
 
                 NPT_simulation = GMXSimulation(
                     gmx_executable = self.gmx_executable,
-                    initial_pdb_file=self.minimized_pdb,
+                    initial_pdb_file=self.minimized_coords,
                     save_state_prefix=equil_prefix,
                     setup_prefix=setup_prefix,
                     temperature=self.target_parameters["temperature"],
@@ -363,7 +355,7 @@
                     timestep=equil_timestep,
                     traj_length=equil_traj_length,
                     frame_length=equil_frame_length,
-                    restraints_present = 'NPT',
+                    restraints_present = "NPT",
                 )
 
                 NPT_simulation.run()
@@ -396,97 +388,61 @@
         else:
             frame_length = FRAME_LENGTH
 
-        if self.sim_platform != 'gmx':
+        if self.simulation_platform == "openmm":
             #Get OpenMM Specific Parameters
+            if "checkpoint_length" in self.target_parameters:
+                checkpoint_length = self.target_parameters["checkpoint_length"]
+            else:
+                checkpoint_length = CHECKPOINT_LENGTH
+
+            if "save_state_length" in self.target_parameters:
+                save_state_length = self.target_parameters["save_state_length"]
+            else:
+                save_state_length = SAVE_STATE_LENGTH
+
             if "langevin_friction" in self.target_parameters:
                 langevin_friction = self.target_parameters["langevin_friction"]
             else:
-                langevin_friction = LANGEVIN_FRICTION
-
-<<<<<<< HEAD
-        if "save_state_length" in self.target_parameters:
-            save_state_length = self.target_parameters["save_state_length"]
-        else:
-            save_state_length = SAVE_STATE_LENGTH
-
-        # Initialize the production simulation
-        production_dcd = f"{prod_prefix}.dcd"
-        production_state_data = f"{prod_prefix}.out"
-        production_checkpoint = f"{prod_prefix}.chk"
-
-        production_simulation = OpenMMSimulation(
-            openmm_system_file=self.openmm_system,
-            initial_pdb_file=self.minimized_pdb,
-            dcd_reporter_file=production_dcd,
-            state_reporter_file=production_state_data,
-            checkpoint_file=production_checkpoint,
-            save_state_prefix=prod_prefix,
-            temperature=self.target_parameters["temperature"].to_openmm(),
-            pressure=self.target_parameters["pressure"].to_openmm(),
-            langevin_friction=langevin_friction.to_openmm(),
-            barostat_frequency=barostat_frequency,
-            timestep=timestep.to_openmm(),
-            traj_length=traj_length.to_openmm(),
-            frame_length=frame_length.to_openmm(),
-            checkpoint_length=checkpoint_length.to_openmm(),
-            save_state_length=save_state_length.to_openmm(),
-        )
-
-        # Run production
-        if not exists_and_not_empty(production_checkpoint):
-            # Start production simulation, initializing positions and velocities
-            # to the final state from the equilibration simulation
-            production_simulation.start_from_save_state(equilibrated_state)
-=======
+                langevin_friction = OPENMM_LANGEVIN_FRICTION
+
             if "barostat_frequency" in self.target_parameters:
                 barostat_frequency = self.target_parameters["barostat_frequency"]
             else:
-                barostat_frequency = BAROSTAT_FREQUENCY
-
-            if "checkpoint_length" in self.target_parameters:
-                checkpoint_length = self.target_parameters["checkpoint_length"]
-            else:
-                checkpoint_length = CHECKPOINT_LENGTH
-
-            if "save_state_length" in self.target_parameters:
-                save_state_length = self.target_parameters["save_state_length"]
-            else:
-                save_state_length = SAVE_STATE_LENGTH
-            
+                barostat_frequency = OPENMM_BAROSTAT_FREQUENCY
+
             # Initialize the production simulation
             production_dcd = f"{prod_prefix}.dcd"
             production_state_data = f"{prod_prefix}.out"
             production_checkpoint = f"{prod_prefix}.chk"
 
             production_simulation = OpenMMSimulation(
-                openmm_system_file=self.openmm_system,
-                initial_pdb_file=self.minimized_pdb,
+                openmm_system_file=self.parametrized_system,
+                initial_pdb_file=self.minimized_coords,
                 dcd_reporter_file=production_dcd,
                 state_reporter_file=production_state_data,
                 checkpoint_file=production_checkpoint,
                 save_state_prefix=prod_prefix,
-                temperature=self.target_parameters["temperature"],
-                pressure=self.target_parameters["pressure"],
-                langevin_friction=langevin_friction,
+                temperature=self.target_parameters["temperature"].to_openmm(),
+                pressure=self.target_parameters["pressure"].to_openmm(),
+                langevin_friction=langevin_friction.to_openmm(),
                 barostat_frequency=barostat_frequency,
-                timestep=timestep,
-                traj_length=traj_length,
-                frame_length=frame_length,
-                checkpoint_length=checkpoint_length,
-                save_state_length=save_state_length,
-            )
-            
+                timestep=timestep.to_openmm(),
+                traj_length=traj_length.to_openmm(),
+                frame_length=frame_length.to_openmm(),
+                checkpoint_length=checkpoint_length.to_openmm(),
+                save_state_length=save_state_length.to_openmm(),
+            )
+
             # Run production
             if not exists_and_not_empty(production_checkpoint):
-                # Start production simulation, initializing positions and velocities
-                # to the final state from the equilibration simulation
+                # Start production simulation, initializing positions and
+                # velocities to the final state from the equilibration simulation
                 production_simulation.start_from_save_state(equilibrated_state)
->>>>>>> edf6ff1b
 
             else:
                 # Resume from a previous production checkpoint
                 production_simulation.resume_from_checkpoint()
-        
+
         else:
             #Get GROMACS Specific Parameters
             if "barostat_constant" in self.target_parameters:
@@ -494,21 +450,20 @@
                     "barostat_constant"
                 ]
             else:
-                barostat_constant = BAROSTAT_CONSTANT
-            
+                barostat_constant = GMX_BAROSTAT_CONSTANT
+
             if "thermostat_constant" in self.target_parameters:
                 thermostat_constant = self.target_parameters[
                     "thermostat_constant"
                 ]
             else:
-                thermostat_constant = THERMOSTAT_CONSTANT
-            
-            state_dir = str(prod_prefix).rsplit('/', 1)
+                thermostat_constant = GMX_THERMOSTAT_CONSTANT
+
             production_checkpoint = f"{prod_prefix}.cpt"
 
             production_simulation = GMXSimulation(
                     gmx_executable = self.gmx_executable,
-                    initial_pdb_file=self.minimized_pdb,
+                    initial_pdb_file=self.minimized_coords,
                     setup_prefix=setup_prefix,
                     save_state_prefix=prod_prefix,
                     temperature=self.target_parameters["temperature"],
@@ -521,11 +476,11 @@
                     restraints_present = False,
                     load_state_prefix=equil_prefix,
                 )
-            
+
             #Run Production
             if not exists_and_not_empty(production_checkpoint):
-                # Start production simulation, initializing positions and velocities
-                # to the final state from the equilibration simulation
+                # Start production simulation, initializing positions and
+                # velocities to the final state from the equilibration simulation
                 production_simulation.run()
             else:
                 production_simulation.start_from_save_state(production_checkpoint) 
@@ -553,17 +508,15 @@
             replica_dir = Path(self.base_path, f"replica-{replica:d}")
             replica_prefix = Path(replica_dir, self.system_name)
             
-            if self.sim_platform != 'gmx':
+            if self.simulation_platform == "openmm":
                 traj_path = f"{replica_prefix}-production.dcd"
                 output_selection = 'chainid == "A"' 
-                topology_path = self.minimized_pdb
-            else:
+            elif self.simulation_platform == "gmx":
                 traj_path = f"{replica_dir}/traj.xtc"
                 output_selection = 'resname != "HOH" && resname != "NA"'
-                topology_path = f"{replica_dir}/confout.gro"
             
             align_trajectory(
-                topology_path=topology_path,
+                topology_path=self.minimized_coords,
                 trajectory_path=traj_path,
                 output_prefix=f"{analysis_prefix}-reimaged",
                 output_selection=output_selection,
