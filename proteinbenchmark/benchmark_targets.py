--- conflicted
+++ resolved
@@ -1,7 +1,7 @@
 """List of benchmark targets specifying observables and thermodynamic state."""
 from pathlib import Path
 
-from openmm import unit
+from openff.units import unit
 
 from proteinbenchmark.utilities import package_data_directory
 
@@ -310,12 +310,11 @@
             "h_bond_scalar_couplings": {
                 "experimental_datasets": ["cornilescu_jacs_1999_b"],
                 "observable_path": Path(observable_directory, "gb3", "gb3-3j-n-co.dat"),
-<<<<<<< HEAD
             },
             "backbone_rdc": "ulmer_jacs_2003",
         },
     },
-    "gb3-hmr": {
+    "gb3-test": {
         "target_type": "folded",
         "initial_pdb": Path(pdb_directory, "gb3-1P7E.pdb"),
         "pressure": 1.0 * unit.atmosphere,
@@ -334,33 +333,6 @@
                 ),
             },
             "h_bond_scalar_couplings": {
-                "experimental_datasets": ["cornilescu_jacs_1999_b"],
-                "observable_path": Path(observable_directory, "gb3", "gb3-3j-n-co.dat"),
-=======
->>>>>>> edf6ff1b
-            },
-            "backbone_rdc": "ulmer_jacs_2003",
-        },
-    },
-    "gb3_test": {
-        "target_type": "folded",
-        "initial_pdb": Path(pdb_directory, "gb3-1P7E.pdb"),
-        "pressure": 1.0 * unit.atmosphere,
-        "temperature": 298.0 * unit.kelvin,
-        "ph": 6.5,
-        "ionic_strength": 0.0 * unit.molar,
-        "observables": {
-            "scalar_couplings": {
-                "experimental_datasets": [
-                    "chou_jacs_2003",
-                    "miclet_jbnmr_2005",
-                    "vogeli_jacs_2007",
-                ],
-                "observable_path": Path(
-                    observable_directory, "gb3", "gb3-scalar-couplings.dat"
-                ),
-            },
-            "h_bond_scalar_couplings": {
                 "experimental_datasets": "cornilescu_jacs_1999",
                 "observable_path": Path(observable_directory, "gb3", "gb3-3j-n-co.dat"),
             },
